# later 1.3.1.9000

<<<<<<< HEAD
* Set file-level variables as `static` to avoid triggering `-Wmissing-variable-declarations` (@michaelchirico)
=======
* Fixed `unused varfiable` compiler warning. (@MichaelChirico, #176)

# later 1.3.1

* For C function declarations that take no parameters, added `void` parameter. (#172)
>>>>>>> e892756e

# later 1.3.0

* Closed #148: When later was attached, `parallel::makeForkCluster()` would fail. (#149)

* Fixed #150: It was possible for callbacks to execute in the wrong order if the clock time was changed in between the scheduling of two callbacks. (#151)

# later 1.2.0

* Closed #138: later is now licensed as MIT. (#139)

* Closed #140: Previously, the event loop stopped running if the R process was forked. (#141)

* Closed #143: Packages which link to later no longer need to take a direct dependency on Rcpp, because `later.h` no longer includes `Rcpp.h`. (#144)

* Removed dependency on the BH package. C++11 is now required. (#147)

# later 1.1.0.1

* Private event loops are now automatically run by their parent. That is, whenever an event loop is run, its children event loops are automatically run. The `create_loop()` function has a new parameter `parent`, which defaults to the current loop. The auto-running behavior can be disabled by using `create_loop(parent=NULL)`. (#119)

* Fixed #73, #109: Previously, later did not build on some platforms, notably ARM, because the `-latomic` linker was needed on those platforms. A configure script now detects when `-latomic` is needed. (#114)

* Previously, `execLaterNative` was initialized when the package was loaded, but not `execLaterNative2`, resulting in a warning message in some cases. (#116)

# later 1.0.0

* Added private event loops: these are event loops that can be run independently from the global event loop. These are useful when you have code that schedules callbacks with `later()`, and you want to call `run_now()` block and wait for those callbacks to execute before continuing. Without private event loops, if you call `run_now()` to wait until a particular callback has finished, you might inadvertantly run other callbacks that were scheduled by other code. With private event loops, you can create a private loop, schedule a callback on it, then call `run_now()` on that loop until it executes, all without interfering with the global loop. (#84)

# later 0.8.0

* Fixed issue #77: On some platforms, the system's C library has support for C11-style threads, but there is no `threads.h` header file. In this case, later's configure script tried to use the tinycthread, but upon linking, there were function name conflicts between tinycthread and the system's C library. Later no longer tries to use the system's `threads.h`, and the functions in tinycthread were renamed so that they do not accidentally link to the system C library's C11-style thread functions. PR #79

* Added `all` argument to `run_now()`; defaults to `TRUE`, but if set to `FALSE`, then `run_now` will run at most one later operation before returning. PR #75

* Fixed issue #74: Using later with R at the terminal on POSIX could cause 100% CPU. This was caused by later accidentally provoking R to call its input handler continuously. PR #76

* Fixed issue #73: Linking later on ARM failed because `boost::atomic` requires the `-lboost_atomic` flag. Now later tries to use `std::atomic` when available (when the compiler supports C++11), and falls back to `boost::atomic` if not. PR #80

# later 0.7.5

* Fixed issue where the order of callbacks scheduled by native later::later could be nondeterministic if they are scheduled too quickly. This was because callbacks were sorted by the time at which they come due, which could be identical. Later now uses the order of insertion as a tiebreaker. PR #69

# later 0.7.4

* Fixed issue #45 and #63: glibc 2.28 and musl (used on Arch and Alpine Linux) added support for C11-style threads.h, which masked functions from the tinycthread library used by later. Later now detects support for threads.h and uses it if available; otherwise it uses tinycthread. PR #64

# later 0.7.3

* Fixed issue #57: If a user interrupt occurred when later (internally) called `sys.nframe()`, the R process would crash. PR #58

# later 0.7.2

* Fixed issue #48: Occasional timedwait errors from later::run_now. Thanks, @vnijs! PR #49

* Fixed a build warning on OS X 10.11 and earlier. PR #54

# later 0.7.1

* Fixed issue #39: Calling the C++ function `later::later()` from a different thread could cause an R GC event to occur on that thread, leading to memory corruption. PR #40

* Decrease latency of repeated top-level execution.

# later 0.7 (unreleased)

* Fixed issue #22: GC events could cause an error message: `Error: unimplemented type 'integer' in 'coerceToInteger'`. PR #23

* Fixed issues #25, #29, and #31: If errors occurred when callbacks were executed by R's input handler (as opposed to by `run_now()`), then they would not be properly handled by R and put the terminal in a problematic state. PR #33

* Fixed issue #37: High CPU usage on Linux. PR #38

* Fixed issue #36: Failure to build on OS X <=10.12 (thanks @mingwandroid). PR #21

# later 0.6

* Fix a hang on address sanitized (ASAN) builds of R. Issue #16, PR #17

* The `run_now()` function now takes a `timeoutSecs` argument. If no tasks are ready to run at the time `run_now(timeoutSecs)` is invoked, we will wait up to `timeoutSecs` for one to become ready. The default value of `0` means `run_now()` will return immediately if no tasks are ready, which is the same behavior as in previous releases. PR #19

* The `run_now()` function used to return only when it was unable to find any more tasks that were due. This means that if tasks were being scheduled at an interval faster than the tasks are executed, `run_now()` would never return. This release changes that behavior so that a timestamp is taken as `run_now()` begins executing, and only tasks whose timestamps are earlier or equal to it are run. PR #18

* Fix compilation errors on Solaris. Reported by Brian Ripley. PR #20

# later 0.5

* Fix a hang on Fedora 25+ which prevented the package from being installed successfully. Reported by @lepennec. Issue #7, PR #10

* Fixed issue #12: When an exception occurred in a callback function, it would cause future callbacks to not execute. PR #13

* Added `next_op_secs()` function to report the number of seconds before the next scheduled operation. PR #15

# later 0.4

* Add `loop_empty()` function, which returns `TRUE` if there are currently no callbacks that are scheduled to execute in the present or future.

* On POSIX platforms, fix an issue where socket connections hang when written to/read from while a later callback is scheduled. The fix required stopping the input handler from being called in several spurious situations: 1) when callbacks are already being run, 2) when R code is busy executing (we used to try as often as possible, now we space it out a bit), and 3) when all the scheduled callbacks are in the future. To accomplish this, we use a background thread that acts like a timer to poke the file descriptor whenever the input handler needs to be run--similar to what we already do for Windows. Issue #4

* On all platforms, don't invoke callbacks if callbacks are already being invoked (unless explicitly requested by a caller to `run_now()`).


# later 0.3

Initial release.<|MERGE_RESOLUTION|>--- conflicted
+++ resolved
@@ -1,14 +1,12 @@
 # later 1.3.1.9000
 
-<<<<<<< HEAD
-* Set file-level variables as `static` to avoid triggering `-Wmissing-variable-declarations` (@michaelchirico)
-=======
+* Set file-level variables as `static` to avoid triggering `-Wmissing-variable-declarations` (@MichaelChirico, #163)
+
 * Fixed `unused varfiable` compiler warning. (@MichaelChirico, #176)
 
 # later 1.3.1
 
 * For C function declarations that take no parameters, added `void` parameter. (#172)
->>>>>>> e892756e
 
 # later 1.3.0
 
