--- conflicted
+++ resolved
@@ -150,7 +150,6 @@
   expect_identical(x, 0)
 })
 
-<<<<<<< HEAD
 test_that("Cancelling callbacks on persistent private loops with parent", {
   # If the loop handle is GC'd but the loop _does have_ a parent, then the
   # underlying objects will not be destroyed right away, so the cancel() will
@@ -175,7 +174,8 @@
   rm(l)
   gc()
   expect_true(finalized)
-=======
+})
+
 test_that("Canceling a callback from another a callback", {
   # Canceling a callback from another callback should work. Additionally, the
   # altered ordering of callbacks shouldn't prevent other callbacks from
@@ -197,5 +197,4 @@
   expect_false(ran_2)
   expect_false(ran_3)
   expect_true(ran_4)
->>>>>>> 0fb877ad
 })